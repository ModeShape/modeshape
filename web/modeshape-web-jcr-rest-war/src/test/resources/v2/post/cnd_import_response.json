[
    {
        "nt:base":{
            "mixin":false,
            "abstract":true,
            "queryable":true,
            "hasOrderableChildNodes":false,
            "propertyDefinitions":[
                {
                    "jcr:primaryType":{
                        "requiredType":"Name",
                        "declaringNodeTypeName":"nt:base",
                        "mandatory":true,
                        "multiple":false,
                        "autocreated":true,
                        "protected":true,
                        "fullTextSearchable":true,
                        "onParentVersion":"COMPUTE"
                    }
                },
                {
                    "jcr:mixinTypes":{
                        "requiredType":"Name",
                        "declaringNodeTypeName":"nt:base",
                        "mandatory":false,
                        "multiple":true,
                        "autocreated":false,
                        "protected":true,
                        "fullTextSearchable":true,
                        "onParentVersion":"COMPUTE"
                    }
                }
            ],
            "subTypes":[
<<<<<<< HEAD
                "http://localhost:8090/resources/repo/default/nodetypes/mode:Acl",
                "http://localhost:8090/resources/repo/default/nodetypes/mode:Permission",
                "http://localhost:8090/resources/repo/default/nodetypes/mode:federation",
                "http://localhost:8090/resources/repo/default/nodetypes/mode:lock",
                "http://localhost:8090/resources/repo/default/nodetypes/mode:locks",
                "http://localhost:8090/resources/repo/default/nodetypes/mode:namespace",
                "http://localhost:8090/resources/repo/default/nodetypes/mode:namespaces",
                "http://localhost:8090/resources/repo/default/nodetypes/mode:nodeTypes",
                "http://localhost:8090/resources/repo/default/nodetypes/mode:projection",
                "http://localhost:8090/resources/repo/default/nodetypes/mode:repository",
                "http://localhost:8090/resources/repo/default/nodetypes/mode:resource",
                "http://localhost:8090/resources/repo/default/nodetypes/mode:root",
                "http://localhost:8090/resources/repo/default/nodetypes/mode:share",
                "http://localhost:8090/resources/repo/default/nodetypes/mode:system",
                "http://localhost:8090/resources/repo/default/nodetypes/mode:versionHistoryFolder",
                "http://localhost:8090/resources/repo/default/nodetypes/nt:activity",
                "http://localhost:8090/resources/repo/default/nodetypes/nt:address",
                "http://localhost:8090/resources/repo/default/nodetypes/nt:childNodeDefinition",
                "http://localhost:8090/resources/repo/default/nodetypes/nt:configuration",
                "http://localhost:8090/resources/repo/default/nodetypes/nt:frozenNode",
                "http://localhost:8090/resources/repo/default/nodetypes/nt:hierarchyNode",
                "http://localhost:8090/resources/repo/default/nodetypes/nt:naturalText",
                "http://localhost:8090/resources/repo/default/nodetypes/nt:nodeType",
                "http://localhost:8090/resources/repo/default/nodetypes/nt:propertyDefinition",
                "http://localhost:8090/resources/repo/default/nodetypes/nt:query",
                "http://localhost:8090/resources/repo/default/nodetypes/nt:resource",
                "http://localhost:8090/resources/repo/default/nodetypes/nt:unstructured",
                "http://localhost:8090/resources/repo/default/nodetypes/nt:version",
                "http://localhost:8090/resources/repo/default/nodetypes/nt:versionHistory",
                "http://localhost:8090/resources/repo/default/nodetypes/nt:versionLabels",
                "http://localhost:8090/resources/repo/default/nodetypes/nt:versionedChild"
=======
                "http://localhost:8090/resources/repo/default/nodetypes/mode%3afederation",
                "http://localhost:8090/resources/repo/default/nodetypes/mode%3alock",
                "http://localhost:8090/resources/repo/default/nodetypes/mode%3alocks",
                "http://localhost:8090/resources/repo/default/nodetypes/mode%3anamespace",
                "http://localhost:8090/resources/repo/default/nodetypes/mode%3anamespaces",
                "http://localhost:8090/resources/repo/default/nodetypes/mode%3anodeTypes",
                "http://localhost:8090/resources/repo/default/nodetypes/mode%3aprojection",
                "http://localhost:8090/resources/repo/default/nodetypes/mode%3arepository",
                "http://localhost:8090/resources/repo/default/nodetypes/mode%3aresource",
                "http://localhost:8090/resources/repo/default/nodetypes/mode%3aroot",
                "http://localhost:8090/resources/repo/default/nodetypes/mode%3ashare",
                "http://localhost:8090/resources/repo/default/nodetypes/mode%3asystem",
                "http://localhost:8090/resources/repo/default/nodetypes/mode%3aversionHistoryFolder",
                "http://localhost:8090/resources/repo/default/nodetypes/nt%3aactivity",
                "http://localhost:8090/resources/repo/default/nodetypes/nt%3aaddress",
                "http://localhost:8090/resources/repo/default/nodetypes/nt%3achildNodeDefinition",
                "http://localhost:8090/resources/repo/default/nodetypes/nt%3aconfiguration",
                "http://localhost:8090/resources/repo/default/nodetypes/nt%3afrozenNode",
                "http://localhost:8090/resources/repo/default/nodetypes/nt%3ahierarchyNode",
                "http://localhost:8090/resources/repo/default/nodetypes/nt%3anaturalText",
                "http://localhost:8090/resources/repo/default/nodetypes/nt%3anodeType",
                "http://localhost:8090/resources/repo/default/nodetypes/nt%3apropertyDefinition",
                "http://localhost:8090/resources/repo/default/nodetypes/nt%3aquery",
                "http://localhost:8090/resources/repo/default/nodetypes/nt%3aresource",
                "http://localhost:8090/resources/repo/default/nodetypes/nt%3aunstructured",
                "http://localhost:8090/resources/repo/default/nodetypes/nt%3aversion",
                "http://localhost:8090/resources/repo/default/nodetypes/nt%3aversionHistory",
                "http://localhost:8090/resources/repo/default/nodetypes/nt%3aversionLabels",
                "http://localhost:8090/resources/repo/default/nodetypes/nt%3aversionedChild"
>>>>>>> 2872fd47
            ]
        }
    },
    {
        "nt:unstructured":{
            "mixin":false,
            "abstract":false,
            "queryable":true,
            "hasOrderableChildNodes":true,
            "propertyDefinitions":[
                {
                    "*":{
                        "requiredType":"undefined",
                        "declaringNodeTypeName":"nt:unstructured",
                        "mandatory":false,
                        "multiple":true,
                        "autocreated":false,
                        "protected":false,
                        "fullTextSearchable":true,
                        "onParentVersion":"COPY"
                    }
                },
                {
                    "*":{
                        "requiredType":"undefined",
                        "declaringNodeTypeName":"nt:unstructured",
                        "mandatory":false,
                        "multiple":false,
                        "autocreated":false,
                        "protected":false,
                        "fullTextSearchable":true,
                        "onParentVersion":"COPY"
                    }
                }
            ],
            "superTypes":[
                "http://localhost:8090/resources/repo/default/nodetypes/nt%3abase"
            ]
        }
    },
    {
        "mix:created":{
            "mixin":true,
            "abstract":false,
            "queryable":true,
            "hasOrderableChildNodes":false,
            "propertyDefinitions":[
                {
                    "jcr:created":{
                        "requiredType":"Date",
                        "declaringNodeTypeName":"mix:created",
                        "mandatory":false,
                        "multiple":false,
                        "autocreated":false,
                        "protected":true,
                        "fullTextSearchable":true,
                        "onParentVersion":"COPY"
                    }
                },
                {
                    "jcr:createdBy":{
                        "requiredType":"String",
                        "declaringNodeTypeName":"mix:created",
                        "mandatory":false,
                        "multiple":false,
                        "autocreated":false,
                        "protected":true,
                        "fullTextSearchable":true,
                        "onParentVersion":"COPY"
                    }
                }
            ],
            "subTypes":[
                "http://localhost:8090/resources/repo/default/nodetypes/mode%3arepository",
                "http://localhost:8090/resources/repo/default/nodetypes/nt%3ahierarchyNode"
            ]
        }
    }
]
<|MERGE_RESOLUTION|>--- conflicted
+++ resolved
@@ -32,39 +32,8 @@
                 }
             ],
             "subTypes":[
-<<<<<<< HEAD
-                "http://localhost:8090/resources/repo/default/nodetypes/mode:Acl",
-                "http://localhost:8090/resources/repo/default/nodetypes/mode:Permission",
-                "http://localhost:8090/resources/repo/default/nodetypes/mode:federation",
-                "http://localhost:8090/resources/repo/default/nodetypes/mode:lock",
-                "http://localhost:8090/resources/repo/default/nodetypes/mode:locks",
-                "http://localhost:8090/resources/repo/default/nodetypes/mode:namespace",
-                "http://localhost:8090/resources/repo/default/nodetypes/mode:namespaces",
-                "http://localhost:8090/resources/repo/default/nodetypes/mode:nodeTypes",
-                "http://localhost:8090/resources/repo/default/nodetypes/mode:projection",
-                "http://localhost:8090/resources/repo/default/nodetypes/mode:repository",
-                "http://localhost:8090/resources/repo/default/nodetypes/mode:resource",
-                "http://localhost:8090/resources/repo/default/nodetypes/mode:root",
-                "http://localhost:8090/resources/repo/default/nodetypes/mode:share",
-                "http://localhost:8090/resources/repo/default/nodetypes/mode:system",
-                "http://localhost:8090/resources/repo/default/nodetypes/mode:versionHistoryFolder",
-                "http://localhost:8090/resources/repo/default/nodetypes/nt:activity",
-                "http://localhost:8090/resources/repo/default/nodetypes/nt:address",
-                "http://localhost:8090/resources/repo/default/nodetypes/nt:childNodeDefinition",
-                "http://localhost:8090/resources/repo/default/nodetypes/nt:configuration",
-                "http://localhost:8090/resources/repo/default/nodetypes/nt:frozenNode",
-                "http://localhost:8090/resources/repo/default/nodetypes/nt:hierarchyNode",
-                "http://localhost:8090/resources/repo/default/nodetypes/nt:naturalText",
-                "http://localhost:8090/resources/repo/default/nodetypes/nt:nodeType",
-                "http://localhost:8090/resources/repo/default/nodetypes/nt:propertyDefinition",
-                "http://localhost:8090/resources/repo/default/nodetypes/nt:query",
-                "http://localhost:8090/resources/repo/default/nodetypes/nt:resource",
-                "http://localhost:8090/resources/repo/default/nodetypes/nt:unstructured",
-                "http://localhost:8090/resources/repo/default/nodetypes/nt:version",
-                "http://localhost:8090/resources/repo/default/nodetypes/nt:versionHistory",
-                "http://localhost:8090/resources/repo/default/nodetypes/nt:versionLabels",
-                "http://localhost:8090/resources/repo/default/nodetypes/nt:versionedChild"
-=======
+                "http://localhost:8090/resources/repo/default/nodetypes/mode%3aAcl",
+                "http://localhost:8090/resources/repo/default/nodetypes/mode%3aPermission",
                 "http://localhost:8090/resources/repo/default/nodetypes/mode%3afederation",
                 "http://localhost:8090/resources/repo/default/nodetypes/mode%3alock",
                 "http://localhost:8090/resources/repo/default/nodetypes/mode%3alocks",
@@ -94,7 +63,6 @@
                 "http://localhost:8090/resources/repo/default/nodetypes/nt%3aversionHistory",
                 "http://localhost:8090/resources/repo/default/nodetypes/nt%3aversionLabels",
                 "http://localhost:8090/resources/repo/default/nodetypes/nt%3aversionedChild"
->>>>>>> 2872fd47
             ]
         }
     },
