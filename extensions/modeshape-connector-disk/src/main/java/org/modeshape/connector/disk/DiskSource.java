--- conflicted
+++ resolved
@@ -104,11 +104,11 @@
     public static final String DEFAULT_REPOSITORY_ROOT_PATH = "/tmp";
 
     /**
-<<<<<<< HEAD
      * The initial cache policy.  The default is to not cache.
      */
     public static final BaseCachePolicy<UUID, DiskNode> DEFAULT_DEFAULT_CACHE_POLICY = new NoCachePolicy<UUID, DiskNode>();
-=======
+
+    /**
      * The initial value for whether a lock file is used is "{@value} ", unless otherwise specified.
      */
     public static final boolean DEFAULT_LOCK_FILE_USED = false;
@@ -123,7 +123,6 @@
      * specified.
      */
     private static final String DEFAULT_LARGE_VALUE_PATH = "largeValues";
->>>>>>> a0ea9614
 
     private static final String ROOT_NODE_UUID = "rootNodeUuid";
     private static final String SOURCE_NAME = "sourceName";
@@ -173,9 +172,7 @@
     @Category( i18n = DiskConnectorI18n.class, value = "repositoryRootPathPropertyCategory" )
     private volatile String repositoryRootPath = DEFAULT_REPOSITORY_ROOT_PATH;
 
-<<<<<<< HEAD
     private volatile BaseCachePolicy<UUID, DiskNode> defaultCachePolicy = DEFAULT_DEFAULT_CACHE_POLICY;
-=======
     @Description( i18n = DiskConnectorI18n.class, value = "lockFileUsedPropertyDescription" )
     @Label( i18n = DiskConnectorI18n.class, value = "lockFileUsedPropertyLabel" )
     @Category( i18n = DiskConnectorI18n.class, value = "lockFileUsedPropertyCategory" )
@@ -191,8 +188,6 @@
     @Category( i18n = DiskConnectorI18n.class, value = "largeValuePathPropertyCategory" )
     private volatile String largeValuePath = DEFAULT_LARGE_VALUE_PATH;
 
-    private volatile CachePolicy defaultCachePolicy;
->>>>>>> a0ea9614
     private volatile RepositorySourceCapabilities capabilities = new RepositorySourceCapabilities(true, true, false, true, true);
     private transient DiskRepository repository;
     private transient Context jndiContext;
