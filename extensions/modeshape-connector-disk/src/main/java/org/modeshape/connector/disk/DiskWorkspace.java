--- conflicted
+++ resolved
@@ -44,11 +44,8 @@
 import org.modeshape.common.util.IoUtil;
 import org.modeshape.common.util.ObjectUtil;
 import org.modeshape.graph.connector.base.MapWorkspace;
-<<<<<<< HEAD
 import org.modeshape.graph.connector.base.cache.BaseCachePolicy;
 import org.modeshape.graph.connector.base.cache.WorkspaceCache;
-
-=======
 import org.modeshape.graph.property.Binary;
 import org.modeshape.graph.property.BinaryFactory;
 import org.modeshape.graph.property.Name;
@@ -56,18 +53,12 @@
 import org.modeshape.graph.property.PropertyFactory;
 import org.modeshape.graph.property.Path.Segment;
 import org.modeshape.graph.property.basic.FileSystemBinary;
->>>>>>> a0ea9614
 
 /**
  * Workspace implementation for disk connector
  */
 public class DiskWorkspace extends MapWorkspace<DiskNode> {
 
-<<<<<<< HEAD
-    private File workspaceRoot;
-    private WorkspaceCache<UUID, DiskNode> cache;
-    private BaseCachePolicy<UUID, DiskNode> policy;
-=======
     /** A version number describing the on-disk format used to store this node */
     private static final byte CURRENT_VERSION = 1;
 
@@ -78,31 +69,21 @@
     private final DiskRepository repository;
     private final BinaryFactory binFactory;
     private final PropertyFactory propFactory;
->>>>>>> a0ea9614
+    private WorkspaceCache<UUID, DiskNode> cache;
+    private BaseCachePolicy<UUID, DiskNode> policy;
 
     /**
      * Create a new workspace instance.
      * 
-<<<<<<< HEAD
-     * @param name the name of the workspace
-     * @param workspaceRoot a pointer to the root of the workspace on disk
-     * @param rootNode the root node for the workspace
-     * @param cachePolicy the caching policy; may not be null
-=======
      * @param name the name of the workspace; may not be null
      * @param workspaceRoot a pointer to the root of the workspace on disk; may not be null
      * @param rootNode the root node for the workspace; may not be null
      * @param repository the repository to which this workspace belongs; may not be null
->>>>>>> a0ea9614
      */
     public DiskWorkspace( String name,
                           File workspaceRoot,
                           DiskNode rootNode,
-<<<<<<< HEAD
-                          BaseCachePolicy<UUID, DiskNode> cachePolicy ) {
-=======
                           DiskRepository repository ) {
->>>>>>> a0ea9614
         super(name, rootNode);
 
         assert repository != null;
@@ -114,7 +95,8 @@
         this.propFactory = repository.getContext().getPropertyFactory();
         this.binFactory = repository.getContext().getValueFactories().getBinaryFactory();
 
-        this.cache = cachePolicy.newCache();
+        this.policy = repository.cachePolicy();
+        this.cache = policy.newCache();
 
         File rootNodeFile = fileFor(rootNode.getUuid());
         if (!rootNodeFile.exists()) {
@@ -129,30 +111,23 @@
      * @param name the name of the workspace
      * @param workspaceRoot a pointer to the root of the workspace on disk
      * @param originalToClone the workspace that is to be cloned
-     * @param cachePolicy the caching policy; may not be null
      */
     public DiskWorkspace( String name,
                           File workspaceRoot,
-<<<<<<< HEAD
-                          DiskWorkspace originalToClone,
-                          BaseCachePolicy<UUID, DiskNode> cachePolicy ) {
-=======
                           DiskWorkspace originalToClone ) {
->>>>>>> a0ea9614
         super(name, originalToClone);
 
         assert originalToClone != null;
         assert workspaceRoot != null;
 
         this.workspaceRoot = workspaceRoot;
-<<<<<<< HEAD
-
-        cache = cachePolicy.newCache();
-=======
+
         this.repository = originalToClone.repository;
+        this.policy = repository.cachePolicy();
+        this.cache = policy.newCache();
+
         this.propFactory = repository.getContext().getPropertyFactory();
         this.binFactory = repository.getContext().getValueFactories().getBinaryFactory();
->>>>>>> a0ea9614
     }
 
     public void destroy() {
@@ -172,6 +147,7 @@
      * @param newCachePolicy the new cache policy; may not be null
      */
     void cachePolicyChanged( BaseCachePolicy<UUID, DiskNode> newCachePolicy ) {
+        this.policy = newCachePolicy;
         this.cache = newCachePolicy.newCache();
     }
 
@@ -201,11 +177,8 @@
         this.workspaceRoot.delete();
         this.workspaceRoot.mkdir();
 
-<<<<<<< HEAD
         cache = policy.newCache();
-=======
         // This won't clean up any back-references from this workspace
->>>>>>> a0ea9614
     }
 
     @Override
@@ -265,8 +238,6 @@
                 if (ois != null) ois.close();
             } catch (Exception ignore) {
             }
-<<<<<<< HEAD
-=======
         }
     }
 
@@ -377,7 +348,6 @@
             oos.writeObject(valueRefs);
             oos.close();
 
->>>>>>> a0ea9614
         }
 
         return largeValueFile;
