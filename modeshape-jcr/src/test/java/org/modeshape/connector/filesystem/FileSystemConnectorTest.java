/*
 * ModeShape (http://www.modeshape.org)
 * See the COPYRIGHT.txt file distributed with this work for information
 * regarding copyright ownership.  Some portions may be licensed
 * to Red Hat, Inc. under one or more contributor license agreements.
 * See the AUTHORS.txt file in the distribution for a full listing of
 * individual contributors.
 *
 * ModeShape is free software. Unless otherwise indicated, all code in ModeShape
 * is licensed to you under the terms of the GNU Lesser General Public License as
 * published by the Free Software Foundation; either version 2.1 of
 * the License, or (at your option) any later version.
 *
 * ModeShape is distributed in the hope that it will be useful,
 * but WITHOUT ANY WARRANTY; without even the implied warranty of
 * MERCHANTABILITY or FITNESS FOR A PARTICULAR PURPOSE. See the GNU
 * Lesser General Public License for more details.
 *
 * You should have received a copy of the GNU Lesser General Public
 * License along with this software; if not, write to the Free
 * Software Foundation, Inc., 51 Franklin St, Fifth Floor, Boston, MA
 * 02110-1301 USA, or see the FSF site: http://www.fsf.org.
 */

package org.modeshape.connector.filesystem;

import static org.hamcrest.core.Is.is;
import static org.junit.Assert.assertArrayEquals;
import static org.junit.Assert.assertEquals;
import static org.junit.Assert.assertFalse;
import static org.junit.Assert.assertNotNull;
import static org.junit.Assert.assertThat;
import static org.junit.Assert.assertTrue;
import static org.junit.Assert.fail;
import java.io.ByteArrayInputStream;
import java.io.ByteArrayOutputStream;
import java.io.File;
import java.io.FileOutputStream;
import java.io.IOException;
import java.io.InputStream;
import java.io.RandomAccessFile;
import java.util.ArrayList;
import java.util.Arrays;
import java.util.List;
import javax.jcr.Node;
import javax.jcr.NodeIterator;
import javax.jcr.PathNotFoundException;
import javax.jcr.Property;
import javax.jcr.RepositoryException;
import javax.jcr.Workspace;
import org.junit.Before;
import org.junit.Test;
import org.modeshape.common.FixFor;
import org.modeshape.common.annotation.Immutable;
import org.modeshape.common.util.FileUtil;
import org.modeshape.common.util.IoUtil;
import org.modeshape.common.util.SecureHash;
import org.modeshape.common.util.SecureHash.Algorithm;
import org.modeshape.jcr.SingleUseAbstractTest;
import org.modeshape.jcr.api.Binary;
import org.modeshape.jcr.api.JcrTools;
import org.modeshape.jcr.api.Session;
import org.modeshape.jcr.api.federation.FederationManager;
import org.modeshape.jcr.value.binary.ExternalBinaryValue;

public class FileSystemConnectorTest extends SingleUseAbstractTest {

    protected static final String TEXT_CONTENT = "Some text content";

    private Node testRoot;
    private Projection readOnlyProjection;
    private Projection readOnlyProjectionWithExclusion;
    private Projection readOnlyProjectionWithInclusion;
    private Projection storeProjection;
    private Projection jsonProjection;
    private Projection legacyProjection;
    private Projection noneProjection;
    private Projection pagedProjection;
<<<<<<< HEAD
    private Projection largeFilesProjection;
    private Projection largeFilesProjectionDefault;
=======
    private Projection altHashProjectionBookend;
    private Projection altHashProjectionOpenSsl;
    private Projection altHashProjectionStreaming;
>>>>>>> 56673459
    private Projection[] projections;
    private JcrTools tools;

    @Before
    public void before() throws Exception {
        tools = new JcrTools();
        readOnlyProjection = new Projection("readonly-files", "target/federation/files-read");
        readOnlyProjectionWithExclusion = new Projection("readonly-files-with-exclusion",
                                                         "target/federation/files-read-exclusion");
        readOnlyProjectionWithInclusion = new Projection("readonly-files-with-inclusion",
                                                         "target/federation/files-read-inclusion");
        storeProjection = new Projection("mutable-files-store", "target/federation/files-store");
        jsonProjection = new Projection("mutable-files-json", "target/federation/files-json");
        legacyProjection = new Projection("mutable-files-legacy", "target/federation/files-legacy");
        noneProjection = new Projection("mutable-files-none", "target/federation/files-none");
        pagedProjection = new PagedProjection("paged-files", "target/federation/paged-files");
<<<<<<< HEAD
        largeFilesProjection = new LargeFilesProjection("large-files","target/fedoration/large-files");
        largeFilesProjectionDefault = new LargeFilesProjection("large-files-default","target/fedoration/large-files-default");

        projections = new Projection[] {readOnlyProjection, readOnlyProjectionWithInclusion, readOnlyProjectionWithExclusion,
            storeProjection, jsonProjection, legacyProjection, noneProjection, pagedProjection,largeFilesProjection,largeFilesProjectionDefault};
=======
        altHashProjectionBookend = new AlternateHashProjection("althash-files-bookend","target/federation/althash-files");
        altHashProjectionOpenSsl = new AlternateHashProjection("althash-files-openssl","target/federation/althash-files2");
        altHashProjectionStreaming = new AlternateHashProjection("althash-files-streaming","target/federation/althash-files3");

        projections = new Projection[] {readOnlyProjection, readOnlyProjectionWithInclusion, readOnlyProjectionWithExclusion,
            storeProjection, jsonProjection, legacyProjection, noneProjection, pagedProjection, altHashProjectionBookend,
            altHashProjectionOpenSsl, altHashProjectionStreaming};
>>>>>>> 56673459

        // Remove and then make the directory for our federation test ...
        for (Projection projection : projections) {
            projection.initialize();
        }

        startRepositoryWithConfiguration(getClass().getClassLoader()
                                                   .getResourceAsStream("config/repo-config-filesystem-federation.json"));
        registerNodeTypes("cnd/flex.cnd");

        Session session = (Session)jcrSession();
        testRoot = session.getRootNode().addNode("testRoot");
        testRoot.addNode("node1");
        session.save();

        readOnlyProjection.create(testRoot, "readonly");
        storeProjection.create(testRoot, "store");
        jsonProjection.create(testRoot, "json");
        legacyProjection.create(testRoot, "legacy");
        noneProjection.create(testRoot, "none");
        pagedProjection.create(testRoot, "pagedFiles");
<<<<<<< HEAD
        largeFilesProjection.create(testRoot,"largeFiles");
        largeFilesProjectionDefault.create(testRoot,"largeFilesDefault");
    }

    @Test
    @FixFor( "MODE-2061" )
    public void largeFilesTest() throws Exception {
        largeFilesURIBased();
        largeFilesContentBased();
    }

    public void largeFilesURIBased() throws Exception {
        System.out.println("in largeFilesURIBased");
        String childName = "largeFiles";
        Session session = (Session)testRoot.getSession();
        String path = testRoot.getPath() + "/" + childName;

        Node files = session.getNode(path);
        assertThat(files.getName(), is(childName));
        assertThat(files.getPrimaryNodeType().getName(), is("nt:folder"));
        long before = System.currentTimeMillis();
        Node node1 = session.getNode(path + "/large-file1.png");
        long after = System.currentTimeMillis();
        long elapsed = after-before;
        assertThat(node1.getName(),is("large-file1.png"));
        assertThat(node1.getPrimaryNodeType().getName(),is("nt:file"));
        System.out.println("  elapsed getting nt:file:"+elapsed);

        before = System.currentTimeMillis();
        Node node1Content = node1.getNode("jcr:content");
        after = System.currentTimeMillis();
        elapsed = after-before;;
        assertThat(node1Content.getName(),is("jcr:content"));
        assertThat(node1Content.getPrimaryNodeType().getName(),is("nt:resource"));
        System.out.println("  elapsed getting jcr:content:"+elapsed);

        Binary binary = (Binary) node1Content.getProperty("jcr:data").getBinary();
        before = System.currentTimeMillis();
        String dsChecksum = binary.getHexHash();
        after = System.currentTimeMillis();
        elapsed = after-before;
        System.out.println("  Hash from Value object: "+dsChecksum);
        System.out.println("  elapsed getting hash from Value object:"+elapsed);

        before = System.currentTimeMillis();
        dsChecksum = binary.getHexHash();
        after = System.currentTimeMillis();
        elapsed = after-before;
        System.out.println("  elapsed getting hash from Value object already computed:"+elapsed);        
    }

    public void largeFilesContentBased() throws Exception {
        System.out.println("in largeFilesContentBased");
        String childName = "largeFilesDefault";
        Session session = (Session)testRoot.getSession();
        String path = testRoot.getPath() + "/" + childName;

        Node files = session.getNode(path);
        assertThat(files.getName(), is(childName));
        assertThat(files.getPrimaryNodeType().getName(), is("nt:folder"));
        long before = System.currentTimeMillis();
        Node node1 = session.getNode(path + "/large-file1.png");
        long after = System.currentTimeMillis();
        long elapsed = after-before;
        assertThat(node1.getName(),is("large-file1.png"));
        assertThat(node1.getPrimaryNodeType().getName(),is("nt:file"));
        System.out.println("  elapsed getting nt:file:"+elapsed);

        before = System.currentTimeMillis();
        Node node1Content = node1.getNode("jcr:content");
        after = System.currentTimeMillis();
        elapsed = after-before;;
        assertThat(node1Content.getName(),is("jcr:content"));
        assertThat(node1Content.getPrimaryNodeType().getName(),is("nt:resource"));
        System.out.println("  elapsed getting jcr:content:"+elapsed);

        Binary binary = (Binary) node1Content.getProperty("jcr:data").getBinary();
        before = System.currentTimeMillis();
        String dsChecksum = binary.getHexHash();
        after = System.currentTimeMillis();
        elapsed = after-before;
        System.out.println("  Hash from Value object: "+dsChecksum);
        System.out.println("  elapsed getting hash from Value object:"+elapsed);

        before = System.currentTimeMillis();
        dsChecksum = binary.getHexHash();
        after = System.currentTimeMillis();
        elapsed = after-before;
        System.out.println("  elapsed getting hash from Value object already computed:"+elapsed);        
=======
        altHashProjectionBookend.create(testRoot,"altHashFilesBookend");
        altHashProjectionOpenSsl.create(testRoot,"altHashFilesOpenSsl");
        altHashProjectionStreaming.create(testRoot,"altHashFilesStreaming");
>>>>>>> 56673459
    }

    @Test
    @FixFor( "MODE-2061" )
    public void altHashTest() throws Exception {
        System.out.println("in altHashTests");
        String dir1 = "target/federation/althash-files";
        String dir2 = "target/federation/althash-files2";
        String dir3 = "target/federation/althash-files3";
        
        altHashTestImpl("altHashFilesBookend",dir1);
        altHashTestImpl("altHashFilesOpenSsl",dir2);
        altHashTestImpl("altHashFilesStreaming",dir3);
    }

    public void altHashTestImpl(String childName, String dir) throws Exception {
        //test modes "bookend" "openssl" "streaming" (default)
        System.out.println("---------in altHashTest "+ childName);
        //String childName = "altHashFiles";
        Session session = (Session)testRoot.getSession();
        String path = testRoot.getPath() + "/" + childName;
        System.out.println("node path "+path);
        Node files = session.getNode(path);
        assertThat(files.getName(), is(childName));
        assertThat(files.getPrimaryNodeType().getName(), is("nt:folder"));
        
        File f1 = new File(dir + "/medium-file1.jpg");
        String sha1Str = "";
        if (childName.equals("altHashFilesBookend")) {
            //in bookendmode use bookend hash for file > 2048
            sha1Str = altHash(f1);
        } else {
            byte[] sha1 = SecureHash.getHash(Algorithm.SHA_1, f1);
            sha1Str = SecureHash.asHexString(sha1);
        }
        
        Node node1 = session.getNode(path + "/medium-file1.jpg");
        long before = System.currentTimeMillis();
        Node node1Content = node1.getNode("jcr:content");
        long after = System.currentTimeMillis();
        long elapsed = after-before;
        System.out.println("medium-file1.jpg elapsed "+elapsed);
        
        Binary value = (Binary)node1Content.getProperty("jcr:data").getBinary();
        System.out.println("medium-file1.jpg nodesize "+value.getSize());
        System.out.println("medium-file1.jpg nodehash "+value.getHexHash());
        assertEquals(sha1Str,value.getHexHash());
        
        f1 = new File(dir + "/small-file1.txt");
        byte[] sha1 = SecureHash.getHash(Algorithm.SHA_1, f1);
        sha1Str = SecureHash.asHexString(sha1);
        
        node1 = session.getNode(path + "/small-file1.txt");
        before = System.currentTimeMillis();
        node1Content = node1.getNode("jcr:content");
        after = System.currentTimeMillis();
        elapsed = after-before;
        System.out.println("small-file1.txt elapsed "+elapsed);
        
        value = (Binary)node1Content.getProperty("jcr:data").getBinary();
        System.out.println("small-file1.txt nodesize "+value.getSize());
        System.out.println("small-file1.txt nodehash "+value.getHexHash());
        assertEquals(sha1Str,value.getHexHash());
    }
    
    public String altHash(File file) throws Exception {
        int fs = 2048;
        long filelength = file.length();
        byte[] beginning = new byte[fs];
        byte[] ending = new byte[fs];
        byte[] concat = new byte[fs*2];
        RandomAccessFile raf = new RandomAccessFile(file, "r");
        raf.seek(0);
        raf.read(beginning,0,fs);
        raf.seek(filelength-fs);
        raf.read(ending,0,fs);
        ByteArrayOutputStream outputStream = new ByteArrayOutputStream();
        outputStream.write(beginning);
        outputStream.write(ending);
        concat = outputStream.toByteArray();
        byte[] sha1 = SecureHash.getHash(Algorithm.SHA_1,concat);
        String s = SecureHash.asHexString(sha1);
        return s;
    }
    
    @Test
    @FixFor( "MODE-1982" )
    public void shouldReadNodesInAllProjections() throws Exception {
        readOnlyProjection.testContent(testRoot, "readonly");
        storeProjection.testContent(testRoot, "store");
        jsonProjection.testContent(testRoot, "json");
        legacyProjection.testContent(testRoot, "legacy");
        noneProjection.testContent(testRoot, "none");
        pagedProjection.testContent(testRoot, "pagedFiles");
        altHashProjectionBookend.testContent(testRoot, "altHashFilesBookend");
        altHashProjectionOpenSsl.testContent(testRoot, "altHashFilesOpenSsl");
        altHashProjectionStreaming.testContent(testRoot, "altHashFilesStreaming");
    }

    @Test
    @FixFor( "MODE-1951" )
    public void shouldReadNodesInProjectionWithInclusionFilter() throws Exception {
        readOnlyProjectionWithInclusion.create(testRoot, "readonly-inclusion");

        assertNotNull(session.getNode("/testRoot/readonly-inclusion"));
        assertNotNull(session.getNode("/testRoot/readonly-inclusion/dir3"));
        assertNotNull(session.getNode("/testRoot/readonly-inclusion/dir3/simple.json"));
        assertNotNull(session.getNode("/testRoot/readonly-inclusion/dir3/simple.txt"));

        assertPathNotFound("/testRoot/readonly-inclusion/dir1");
        assertPathNotFound("/testRoot/readonly-inclusion/dir2");
    }

    @Test
    @FixFor( "MODE-1951" )
    public void shouldReadNodesInProjectionWithExclusionFilter() throws Exception {
        readOnlyProjectionWithExclusion.create(testRoot, "readonly-exclusion");

        assertNotNull(session.getNode("/testRoot/readonly-exclusion"));
        assertNotNull(session.getNode("/testRoot/readonly-exclusion/dir3"));
        assertNotNull(session.getNode("/testRoot/readonly-exclusion/dir1"));
        assertNotNull(session.getNode("/testRoot/readonly-exclusion/dir2"));
        assertPathNotFound("/testRoot/readonly-exclusion/dir3/simple.json");
        assertPathNotFound("/testRoot/readonly-exclusion/dir3/simple.txt");
    }

    @Test
    public void shouldReadNodesInReadOnlyProjection() throws Exception {
        readOnlyProjection.testContent(testRoot, "readonly");
    }

    @Test
    public void shouldNotAllowUpdatingNodesInReadOnlyProjection() throws Exception {
        Node file = session.getNode("/testRoot/readonly/dir3/simple.json");
        try {
            file.addMixin("flex:anyProperties");
            file.setProperty("extraProp", "extraValue");
            session.save();
            fail("failed to throw read-only exception");
        } catch (RepositoryException e) {
            // expected
        }
    }

    @Test
    public void shouldNotAllowRemovingNodesInReadOnlyProjection() throws Exception {
        Node file = session.getNode("/testRoot/readonly/dir3/simple.json");
        try {
            session.refresh(false);
            file.remove();
            session.save();
            fail("failed to throw read-only exception");
        } catch (RepositoryException e) {
            // expected
        }
    }

    @Test
    public void shouldAllowUpdatingNodesInWritableStoreBasedProjection() throws Exception {
        Node file = session.getNode("/testRoot/store/dir3/simple.json");
        file.addMixin("flex:anyProperties");
        file.setProperty("extraProp", "extraValue");
        session.save();
        assertNoSidecarFile(storeProjection, "dir3/simple.json.modeshape");
        Node file2 = session.getNode("/testRoot/store/dir3/simple.json");
        assertThat(file2.getProperty("extraProp").getString(), is("extraValue"));
    }

    @Test
    @FixFor( {"MODE-1971", "MODE-1976"} )
    public void shouldBeAbleToCopyExternalNodesInTheSameSource() throws Exception {
        ((Workspace)session.getWorkspace()).copy("/testRoot/store/dir3/simple.json", "/testRoot/store/dir3/simple2.json");
        Node file = session.getNode("/testRoot/store/dir3/simple2.json");
        assertNotNull(file);
        assertEquals("nt:file", file.getPrimaryNodeType().getName());

        ((Workspace)session.getWorkspace()).copy("/testRoot/store/dir3", "/testRoot/store/dir4");
        Node folder = session.getNode("/testRoot/store/dir4");
        assertNotNull(folder);
        assertEquals("nt:folder", folder.getPrimaryNodeType().getName());
    }

    @Test
    @FixFor( "MODE-1976" )
    public void shouldBeAbleToCopyExternalNodesIntoTheRepository() throws Exception {
        jcrSession().getRootNode().addNode("files");
        jcrSession().save();
        jcrSession().getWorkspace().copy("/testRoot/store/dir3/simple.json", "/files/simple.json");
        Node file = session.getNode("/files/simple.json");
        assertNotNull(file);
        assertEquals("nt:file", file.getPrimaryNodeType().getName());
    }

    @Test
    @FixFor( "MODE-1976" )
    public void shouldBeAbleToCopyFromRepositoryToExternalSource() throws Exception {
        jcrSession().getRootNode().addNode("files").addNode("dir", "nt:folder");
        jcrSession().save();
        jcrSession().getWorkspace().copy("/files/dir", "/testRoot/store/dir");
        Node dir = session.getNode("/testRoot/store/dir");
        assertNotNull(dir);
        assertEquals("nt:folder", dir.getPrimaryNodeType().getName());
    }

    @Test
    @FixFor( {"MODE-1971", "MODE-1977"} )
    public void shouldBeAbleToMoveExternalNodes() throws Exception {
        ((Workspace)session.getWorkspace()).move("/testRoot/store/dir3/simple.json", "/testRoot/store/dir3/simple2.json");
        Node file = session.getNode("/testRoot/store/dir3/simple2.json");
        assertNotNull(file);
        assertEquals("nt:file", file.getPrimaryNodeType().getName());

        ((Workspace)session.getWorkspace()).move("/testRoot/store/dir3", "/testRoot/store/dir4");
        Node folder = session.getNode("/testRoot/store/dir4");
        assertNotNull(folder);
        assertEquals("nt:folder", folder.getPrimaryNodeType().getName());
    }

    @Test
    public void shouldAllowUpdatingNodesInWritableJsonBasedProjection() throws Exception {
        Node file = session.getNode("/testRoot/json/dir3/simple.json");
        file.addMixin("flex:anyProperties");
        file.setProperty("extraProp", "extraValue");
        Node content = file.getNode("jcr:content");
        content.addMixin("flex:anyProperties");
        content.setProperty("extraProp2", "extraValue2");
        session.save();
        assertThat(file.getProperty("extraProp").getString(), is("extraValue"));
        assertThat(file.getProperty("jcr:content/extraProp2").getString(), is("extraValue2"));
        assertJsonSidecarFile(jsonProjection, "dir3/simple.json");
        assertJsonSidecarFile(jsonProjection, "dir3/simple.json");
        Node file2 = session.getNode("/testRoot/json/dir3/simple.json");
        assertThat(file2.getProperty("extraProp").getString(), is("extraValue"));
        try {
            // Make sure the sidecar file can't be seen via JCR ...
            session.getNode("/testRoot/json/dir3/simple.json.modeshape.json");
            fail("found sidecar file as JCR node");
        } catch (PathNotFoundException e) {
            // expected
        }
    }

    @Test
    public void shouldAllowUpdatingNodesInWritableLegacyBasedProjection() throws Exception {
        Node file = session.getNode("/testRoot/legacy/dir3/simple.json");
        file.addMixin("flex:anyProperties");
        file.setProperty("extraProp", "extraValue");
        session.save();
        assertLegacySidecarFile(legacyProjection, "dir3/simple.json");
        Node file2 = session.getNode("/testRoot/legacy/dir3/simple.json");
        assertThat(file2.getProperty("extraProp").getString(), is("extraValue"));
        try {
            // Make sure the sidecar file can't be seen via JCR ...
            session.getNode("/testRoot/json/dir3/simple.json.modeshape");
            fail("found sidecar file as JCR node");
        } catch (PathNotFoundException e) {
            // expected
        }
    }

    @Test
    @FixFor( "MODE-1882" )
    public void shouldAllowCreatingNodesInWritablStoreBasedProjection() throws Exception {
        String actualContent = "This is the content of the file.";
        tools.uploadFile(session, "/testRoot/store/dir3/newFile.txt", new ByteArrayInputStream(actualContent.getBytes()));
        session.save();

        // Make sure the file on the file system contains what we put in ...
        assertFileContains(storeProjection, "dir3/newFile.txt", actualContent.getBytes());

        // Make sure that we can re-read the binary content via JCR ...
        Node contentNode = session.getNode("/testRoot/store/dir3/newFile.txt/jcr:content");
        Binary value = (Binary)contentNode.getProperty("jcr:data").getBinary();
        assertBinaryContains(value, actualContent.getBytes());
    }

    @Test
    @FixFor( "MODE-1802" )
    public void shouldSupportRootProjection() throws Exception {
        // Clean up the folder that the test creates
        FileUtil.delete("target/classes/test");

        javax.jcr.Session session = session();
        Node root = session.getNode("/fs");
        assertNotNull(root);
        Node folder1 = root.addNode("test", "nt:folder");
        session.save();
        Node folder2 = root.getNode("test");
        assertThat(folder1.getIdentifier(), is(folder2.getIdentifier()));
    }

    @Test
    @FixFor( "MODE-1802" )
    public void shouldIgnoreNamespaces() throws Exception {
        // Clean up the folder that the test creates
        FileUtil.delete("target/classes/test");

        javax.jcr.Session session = session();
        session.setNamespacePrefix("ms_test", "http://www.modeshape.org/test/");
        Node root = session.getNode("/fs");
        assertNotNull(root);

        root.addNode("ms_test:test", "nt:folder");
        session.save();

        assertNotNull(root.getNode("test"));
    }

    @Test
    @FixFor( "MODE-2073" )
    public void shouldBeAbleToCopyExternalNodesWithBinaryValuesIntoTheRepository() throws Exception {
        javax.jcr.Binary externalBinary = jcrSession().getNode("/testRoot/store/dir3/simple.json/jcr:content").getProperty("jcr:data").getBinary();
        jcrSession().getRootNode().addNode("files");
        jcrSession().save();
        jcrSession().getWorkspace().copy("/testRoot/store/dir3/simple.json", "/files/simple.json");
        Node file = session.getNode("/files/simple.json");
        assertNotNull(file);
        assertEquals("nt:file", file.getPrimaryNodeType().getName());
        Property property = file.getNode("jcr:content").getProperty("jcr:data");
        assertNotNull(property);
        javax.jcr.Binary copiedBinary = property.getBinary();
        assertFalse(copiedBinary instanceof ExternalBinaryValue);
        assertArrayEquals(IoUtil.readBytes(externalBinary.getStream()), IoUtil.readBytes(copiedBinary.getStream()));
    }

    protected void assertNoSidecarFile( Projection projection,
                                        String filePath ) {
        assertThat(projection.getTestFile(filePath + JsonSidecarExtraPropertyStore.DEFAULT_EXTENSION).exists(), is(false));
        assertThat(projection.getTestFile(filePath + LegacySidecarExtraPropertyStore.DEFAULT_EXTENSION).exists(), is(false));
        assertThat(projection.getTestFile(filePath + JsonSidecarExtraPropertyStore.DEFAULT_RESOURCE_EXTENSION).exists(),
                   is(false));
        assertThat(projection.getTestFile(filePath + LegacySidecarExtraPropertyStore.DEFAULT_RESOURCE_EXTENSION).exists(),
                   is(false));
    }

    protected void assertJsonSidecarFile( Projection projection,
                                          String filePath ) {
        File sidecarFile = projection.getTestFile(filePath + JsonSidecarExtraPropertyStore.DEFAULT_EXTENSION);
        if (sidecarFile.exists()) return;
        sidecarFile = projection.getTestFile(filePath + JsonSidecarExtraPropertyStore.DEFAULT_RESOURCE_EXTENSION);
        assertThat(sidecarFile.exists(), is(true));
    }

    protected void assertFileContains( Projection projection,
                                       String filePath,
                                       InputStream expectedContent ) throws IOException {
        assertFileContains(projection, filePath, IoUtil.readBytes(expectedContent));
    }

    protected void assertFileContains( Projection projection,
                                       String filePath,
                                       byte[] expectedContent ) throws IOException {
        File contentFile = projection.getTestFile(filePath);
        assertThat(contentFile.exists(), is(true));
        byte[] actual = IoUtil.readBytes(contentFile);
        assertThat(actual, is(expectedContent));
    }

    protected void assertBinaryContains( Binary binaryValue,
                                         byte[] expectedContent ) throws IOException, RepositoryException {
        byte[] actual = IoUtil.readBytes(binaryValue.getStream());
        assertThat(actual, is(expectedContent));
    }

    protected void assertLegacySidecarFile( Projection projection,
                                            String filePath ) {
        File sidecarFile = projection.getTestFile(filePath + LegacySidecarExtraPropertyStore.DEFAULT_EXTENSION);
        if (sidecarFile.exists()) return;
        sidecarFile = projection.getTestFile(filePath + LegacySidecarExtraPropertyStore.DEFAULT_RESOURCE_EXTENSION);
        assertThat(sidecarFile.exists(), is(true));
    }

    protected void assertFolder( Node node,
                                 File dir ) throws RepositoryException {
        assertThat(dir.exists(), is(true));
        assertThat(dir.canRead(), is(true));
        assertThat(dir.isDirectory(), is(true));
        assertThat(node.getName(), is(dir.getName()));
        assertThat(node.getIndex(), is(1));
        assertThat(node.getPrimaryNodeType().getName(), is("nt:folder"));
        assertThat(node.getProperty("jcr:created").getLong(), is(dir.lastModified()));
    }

    protected void assertFile( Node node,
                               File file ) throws RepositoryException {
        long lastModified = file.lastModified();
        assertThat(node.getName(), is(file.getName()));
        assertThat(node.getIndex(), is(1));
        assertThat(node.getPrimaryNodeType().getName(), is("nt:file"));
        assertThat(node.getProperty("jcr:created").getLong(), is(lastModified));
        Node content = node.getNode("jcr:content");
        assertThat(content.getName(), is("jcr:content"));
        assertThat(content.getIndex(), is(1));
        assertThat(content.getPrimaryNodeType().getName(), is("nt:resource"));
        assertThat(content.getProperty("jcr:lastModified").getLong(), is(lastModified));
    }

    private void assertPathNotFound( String path ) throws Exception {
        try {
            session.getNode(path);
            fail(path + " was found, even though it shouldn't have been");
        } catch (PathNotFoundException e) {
            // expected
        }
    }

    @Immutable
    protected class Projection {
        protected final File directory;
        private final String name;

        public Projection( String name,
                           String directoryPath ) {
            this.name = name;
            this.directory = new File(directoryPath);
        }

        public String getName() {
            return name;
        }

        public void create( Node parentNode,
                            String childName ) throws RepositoryException {
            Session session = (Session)parentNode.getSession();
            FederationManager fedMgr = session.getWorkspace().getFederationManager();
            fedMgr.createProjection(parentNode.getPath(), getName(), "/", childName);
        }

        public void initialize() throws IOException {
            if (directory.exists()) FileUtil.delete(directory);
            directory.mkdirs();
            // Make some content ...
            new File(directory, "dir1").mkdir();
            new File(directory, "dir2").mkdir();
            new File(directory, "dir3").mkdir();
            File simpleJson = new File(directory, "dir3/simple.json");
            IoUtil.write(getClass().getClassLoader().getResourceAsStream("data/simple.json"), new FileOutputStream(simpleJson));
            File simpleTxt = new File(directory, "dir3/simple.txt");
            IoUtil.write(TEXT_CONTENT, new FileOutputStream(simpleTxt));
        }

        public void delete() {
            if (directory.exists()) FileUtil.delete(directory);
        }

        public File getTestFile( String relativePath ) {
            return new File(directory, relativePath);
        }

        public void testContent( Node federatedNode,
                                 String childName ) throws RepositoryException {
            Session session = (Session)federatedNode.getSession();
            String path = federatedNode.getPath() + "/" + childName;

            Node files = session.getNode(path);
            assertThat(files.getName(), is(childName));
            assertThat(files.getPrimaryNodeType().getName(), is("nt:folder"));
            Node dir1 = session.getNode(path + "/dir1");
            Node dir2 = session.getNode(path + "/dir2");
            Node dir3 = session.getNode(path + "/dir3");
            Node simpleJson = session.getNode(path + "/dir3/simple.json");
            Node simpleText = session.getNode(path + "/dir3/simple.txt");
            assertFolder(dir1, getTestFile("dir1"));
            assertFolder(dir2, getTestFile("dir2"));
            assertFolder(dir3, getTestFile("dir3"));
            assertFile(simpleJson, getTestFile("dir3/simple.json"));
            assertFile(simpleText, getTestFile("dir3/simple.txt"));

            // Look up a node by identifier ...
            String externalNodeId = simpleJson.getIdentifier();
            Node simpleJson2 = session.getNodeByIdentifier(externalNodeId);
            assertFile(simpleJson2, getTestFile("dir3/simple.json"));

            // Look up the node again by path ...
            Node simpleJson3 = session.getNode(path + "/dir3/simple.json");
            assertFile(simpleJson3, getTestFile("dir3/simple.json"));

            // Look for a node that isn't there ...
            try {
                session.getNode(path + "/dir3/non-existant.oops");
                fail("Should not have been able to find a non-existing file");
            } catch (PathNotFoundException e) {
                // expected
            }
        }

        @Override
        public String toString() {
            return "Projection: " + name + " (at '" + directory.getAbsolutePath() + "')";
        }
    }

    protected class PagedProjection extends Projection {

        public PagedProjection( String name,
                                String directoryPath ) {
            super(name, directoryPath);
        }

        @Override
        public void testContent( Node federatedNode,
                                 String childName ) throws RepositoryException {
            Session session = (Session)federatedNode.getSession();
            String path = federatedNode.getPath() + "/" + childName;

            assertFolder(session, path, "dir1", "dir2", "dir3", "dir4", "dir5");
            assertFolder(session,
                         path + "/dir1",
                         "simple1.json",
                         "simple2.json",
                         "simple3.json",
                         "simple4.json",
                         "simple5.json",
                         "simple6.json");
            assertFolder(session, path + "/dir2", "simple1.json", "simple2.json");
            assertFolder(session, path + "/dir3", "simple1.json");
            assertFolder(session, path + "/dir4", "simple1.json", "simple2.json", "simple3.json");
            assertFolder(session, path + "/dir5", "simple1.json", "simple2.json", "simple3.json", "simple4.json", "simple5.json");
        }

        private void assertFolder( Session session,
                                   String path,
                                   String... childrenNames ) throws RepositoryException {
            Node folderNode = session.getNode(path);
            assertThat(folderNode.getPrimaryNodeType().getName(), is("nt:folder"));
            List<String> expectedChildren = new ArrayList<String>(Arrays.asList(childrenNames));

            NodeIterator nodes = folderNode.getNodes();
            assertEquals(expectedChildren.size(), nodes.getSize());
            while (nodes.hasNext()) {
                Node node = nodes.nextNode();
                String nodeName = node.getName();
                assertTrue(expectedChildren.contains(nodeName));
                expectedChildren.remove(nodeName);
            }
        }

        @Override
        public void initialize() throws IOException {
            if (directory.exists()) FileUtil.delete(directory);
            directory.mkdirs();
            // Make some content ...
            new File(directory, "dir1").mkdir();
            addFile("dir1/simple1.json", "data/simple.json");
            addFile("dir1/simple2.json", "data/simple.json");
            addFile("dir1/simple3.json", "data/simple.json");
            addFile("dir1/simple4.json", "data/simple.json");
            addFile("dir1/simple5.json", "data/simple.json");
            addFile("dir1/simple6.json", "data/simple.json");

            new File(directory, "dir2").mkdir();
            addFile("dir2/simple1.json", "data/simple.json");
            addFile("dir2/simple2.json", "data/simple.json");

            new File(directory, "dir3").mkdir();
            addFile("dir3/simple1.json", "data/simple.json");

            new File(directory, "dir4").mkdir();
            addFile("dir4/simple1.json", "data/simple.json");
            addFile("dir4/simple2.json", "data/simple.json");
            addFile("dir4/simple3.json", "data/simple.json");

            new File(directory, "dir5").mkdir();
            addFile("dir5/simple1.json", "data/simple.json");
            addFile("dir5/simple2.json", "data/simple.json");
            addFile("dir5/simple3.json", "data/simple.json");
            addFile("dir5/simple4.json", "data/simple.json");
            addFile("dir5/simple5.json", "data/simple.json");
        }

        private void addFile( String path,
                              String contentFile ) throws IOException {
            File file = new File(directory, path);
            IoUtil.write(getClass().getClassLoader().getResourceAsStream(contentFile), new FileOutputStream(file));
        }

    }
    
    protected class AlternateHashProjection extends Projection {

        public AlternateHashProjection( String name,
                                String directoryPath ) {
            super(name, directoryPath);
        }

        @Override
        public void testContent( Node federatedNode,
                                 String childName ) throws RepositoryException {
            Session session = (Session)federatedNode.getSession();
            String path = federatedNode.getPath() + "/" + childName;
            assertFolder(session, path, "small-file1.txt", "medium-file1.jpg");
        }

        private void assertFolder( Session session,
                                   String path,
                                   String... childrenNames ) throws RepositoryException {
            Node folderNode = session.getNode(path);
            assertThat(folderNode.getPrimaryNodeType().getName(), is("nt:folder"));
            List<String> expectedChildren = new ArrayList<String>(Arrays.asList(childrenNames));

            NodeIterator nodes = folderNode.getNodes();
            assertEquals(expectedChildren.size(), nodes.getSize());
            while (nodes.hasNext()) {
                Node node = nodes.nextNode();
                String nodeName = node.getName();
                assertTrue(expectedChildren.contains(nodeName));
                expectedChildren.remove(nodeName);
            }
        }

        @Override
        public void initialize() throws IOException {
            if (directory.exists()) FileUtil.delete(directory);
            directory.mkdirs();
            // Make some content ...
            addFile("small-file1.txt", "data/small-file1.txt");
            addFile("medium-file1.jpg", "data/medium-file1.jpg");
        }

        private void addFile( String path,
                              String contentFile ) throws IOException {
            File file = new File(directory, path);
            IoUtil.write(getClass().getClassLoader().getResourceAsStream(contentFile), new FileOutputStream(file));
        }
    }    

    protected class LargeFilesProjection extends Projection {

        public LargeFilesProjection( String name,
                                     String directoryPath ) {
            super(name, directoryPath);
        }

        @Override
        public void testContent( Node federatedNode,
                                 String childName ) throws RepositoryException {
            Session session = (Session)federatedNode.getSession();
            String path = federatedNode.getPath() + "/" + childName;
            assertFolder(session, path, "large-file1.png");
        }

        private void assertFolder( Session session,
                                   String path,
                                   String... childrenNames ) throws RepositoryException {
            Node folderNode = session.getNode(path);
            assertThat(folderNode.getPrimaryNodeType().getName(), is("nt:folder"));
            List<String> expectedChildren = new ArrayList<String>(Arrays.asList(childrenNames));

            NodeIterator nodes = folderNode.getNodes();
            assertEquals(expectedChildren.size(), nodes.getSize());
            while (nodes.hasNext()) {
                Node node = nodes.nextNode();
                String nodeName = node.getName();
                assertTrue(expectedChildren.contains(nodeName));
                expectedChildren.remove(nodeName);
            }
        }

        @Override
        public void initialize() throws IOException {
            if (directory.exists()) FileUtil.delete(directory);
            directory.mkdirs();
            // Make some content ...
            addFile("large-file1.png", "data/large-file1.png");
        }

        private void addFile( String path,
                              String contentFile ) throws IOException {
            File file = new File(directory, path);
            IoUtil.write(getClass().getClassLoader().getResourceAsStream(contentFile), new FileOutputStream(file));
        }
    }
}<|MERGE_RESOLUTION|>--- conflicted
+++ resolved
@@ -76,14 +76,8 @@
     private Projection legacyProjection;
     private Projection noneProjection;
     private Projection pagedProjection;
-<<<<<<< HEAD
     private Projection largeFilesProjection;
     private Projection largeFilesProjectionDefault;
-=======
-    private Projection altHashProjectionBookend;
-    private Projection altHashProjectionOpenSsl;
-    private Projection altHashProjectionStreaming;
->>>>>>> 56673459
     private Projection[] projections;
     private JcrTools tools;
 
@@ -100,21 +94,11 @@
         legacyProjection = new Projection("mutable-files-legacy", "target/federation/files-legacy");
         noneProjection = new Projection("mutable-files-none", "target/federation/files-none");
         pagedProjection = new PagedProjection("paged-files", "target/federation/paged-files");
-<<<<<<< HEAD
         largeFilesProjection = new LargeFilesProjection("large-files","target/fedoration/large-files");
         largeFilesProjectionDefault = new LargeFilesProjection("large-files-default","target/fedoration/large-files-default");
 
         projections = new Projection[] {readOnlyProjection, readOnlyProjectionWithInclusion, readOnlyProjectionWithExclusion,
             storeProjection, jsonProjection, legacyProjection, noneProjection, pagedProjection,largeFilesProjection,largeFilesProjectionDefault};
-=======
-        altHashProjectionBookend = new AlternateHashProjection("althash-files-bookend","target/federation/althash-files");
-        altHashProjectionOpenSsl = new AlternateHashProjection("althash-files-openssl","target/federation/althash-files2");
-        altHashProjectionStreaming = new AlternateHashProjection("althash-files-streaming","target/federation/althash-files3");
-
-        projections = new Projection[] {readOnlyProjection, readOnlyProjectionWithInclusion, readOnlyProjectionWithExclusion,
-            storeProjection, jsonProjection, legacyProjection, noneProjection, pagedProjection, altHashProjectionBookend,
-            altHashProjectionOpenSsl, altHashProjectionStreaming};
->>>>>>> 56673459
 
         // Remove and then make the directory for our federation test ...
         for (Projection projection : projections) {
@@ -136,7 +120,6 @@
         legacyProjection.create(testRoot, "legacy");
         noneProjection.create(testRoot, "none");
         pagedProjection.create(testRoot, "pagedFiles");
-<<<<<<< HEAD
         largeFilesProjection.create(testRoot,"largeFiles");
         largeFilesProjectionDefault.create(testRoot,"largeFilesDefault");
     }
@@ -226,96 +209,8 @@
         after = System.currentTimeMillis();
         elapsed = after-before;
         System.out.println("  elapsed getting hash from Value object already computed:"+elapsed);        
-=======
-        altHashProjectionBookend.create(testRoot,"altHashFilesBookend");
-        altHashProjectionOpenSsl.create(testRoot,"altHashFilesOpenSsl");
-        altHashProjectionStreaming.create(testRoot,"altHashFilesStreaming");
->>>>>>> 56673459
-    }
-
-    @Test
-    @FixFor( "MODE-2061" )
-    public void altHashTest() throws Exception {
-        System.out.println("in altHashTests");
-        String dir1 = "target/federation/althash-files";
-        String dir2 = "target/federation/althash-files2";
-        String dir3 = "target/federation/althash-files3";
-        
-        altHashTestImpl("altHashFilesBookend",dir1);
-        altHashTestImpl("altHashFilesOpenSsl",dir2);
-        altHashTestImpl("altHashFilesStreaming",dir3);
-    }
-
-    public void altHashTestImpl(String childName, String dir) throws Exception {
-        //test modes "bookend" "openssl" "streaming" (default)
-        System.out.println("---------in altHashTest "+ childName);
-        //String childName = "altHashFiles";
-        Session session = (Session)testRoot.getSession();
-        String path = testRoot.getPath() + "/" + childName;
-        System.out.println("node path "+path);
-        Node files = session.getNode(path);
-        assertThat(files.getName(), is(childName));
-        assertThat(files.getPrimaryNodeType().getName(), is("nt:folder"));
-        
-        File f1 = new File(dir + "/medium-file1.jpg");
-        String sha1Str = "";
-        if (childName.equals("altHashFilesBookend")) {
-            //in bookendmode use bookend hash for file > 2048
-            sha1Str = altHash(f1);
-        } else {
-            byte[] sha1 = SecureHash.getHash(Algorithm.SHA_1, f1);
-            sha1Str = SecureHash.asHexString(sha1);
-        }
-        
-        Node node1 = session.getNode(path + "/medium-file1.jpg");
-        long before = System.currentTimeMillis();
-        Node node1Content = node1.getNode("jcr:content");
-        long after = System.currentTimeMillis();
-        long elapsed = after-before;
-        System.out.println("medium-file1.jpg elapsed "+elapsed);
-        
-        Binary value = (Binary)node1Content.getProperty("jcr:data").getBinary();
-        System.out.println("medium-file1.jpg nodesize "+value.getSize());
-        System.out.println("medium-file1.jpg nodehash "+value.getHexHash());
-        assertEquals(sha1Str,value.getHexHash());
-        
-        f1 = new File(dir + "/small-file1.txt");
-        byte[] sha1 = SecureHash.getHash(Algorithm.SHA_1, f1);
-        sha1Str = SecureHash.asHexString(sha1);
-        
-        node1 = session.getNode(path + "/small-file1.txt");
-        before = System.currentTimeMillis();
-        node1Content = node1.getNode("jcr:content");
-        after = System.currentTimeMillis();
-        elapsed = after-before;
-        System.out.println("small-file1.txt elapsed "+elapsed);
-        
-        value = (Binary)node1Content.getProperty("jcr:data").getBinary();
-        System.out.println("small-file1.txt nodesize "+value.getSize());
-        System.out.println("small-file1.txt nodehash "+value.getHexHash());
-        assertEquals(sha1Str,value.getHexHash());
-    }
-    
-    public String altHash(File file) throws Exception {
-        int fs = 2048;
-        long filelength = file.length();
-        byte[] beginning = new byte[fs];
-        byte[] ending = new byte[fs];
-        byte[] concat = new byte[fs*2];
-        RandomAccessFile raf = new RandomAccessFile(file, "r");
-        raf.seek(0);
-        raf.read(beginning,0,fs);
-        raf.seek(filelength-fs);
-        raf.read(ending,0,fs);
-        ByteArrayOutputStream outputStream = new ByteArrayOutputStream();
-        outputStream.write(beginning);
-        outputStream.write(ending);
-        concat = outputStream.toByteArray();
-        byte[] sha1 = SecureHash.getHash(Algorithm.SHA_1,concat);
-        String s = SecureHash.asHexString(sha1);
-        return s;
-    }
-    
+    }
+
     @Test
     @FixFor( "MODE-1982" )
     public void shouldReadNodesInAllProjections() throws Exception {
@@ -325,9 +220,8 @@
         legacyProjection.testContent(testRoot, "legacy");
         noneProjection.testContent(testRoot, "none");
         pagedProjection.testContent(testRoot, "pagedFiles");
-        altHashProjectionBookend.testContent(testRoot, "altHashFilesBookend");
-        altHashProjectionOpenSsl.testContent(testRoot, "altHashFilesOpenSsl");
-        altHashProjectionStreaming.testContent(testRoot, "altHashFilesStreaming");
+        largeFilesProjection.testContent(testRoot,"largeFiles");
+        largeFilesProjectionDefault.testContent(testRoot,"largeFilesDefault");
     }
 
     @Test
@@ -809,10 +703,10 @@
 
     }
     
-    protected class AlternateHashProjection extends Projection {
-
-        public AlternateHashProjection( String name,
-                                String directoryPath ) {
+    protected class LargeFilesProjection extends Projection {
+
+        public LargeFilesProjection( String name,
+                                     String directoryPath ) {
             super(name, directoryPath);
         }
 
@@ -821,7 +715,7 @@
                                  String childName ) throws RepositoryException {
             Session session = (Session)federatedNode.getSession();
             String path = federatedNode.getPath() + "/" + childName;
-            assertFolder(session, path, "small-file1.txt", "medium-file1.jpg");
+            assertFolder(session, path, "large-file1.png");
         }
 
         private void assertFolder( Session session,
@@ -846,8 +740,7 @@
             if (directory.exists()) FileUtil.delete(directory);
             directory.mkdirs();
             // Make some content ...
-            addFile("small-file1.txt", "data/small-file1.txt");
-            addFile("medium-file1.jpg", "data/medium-file1.jpg");
+            addFile("large-file1.png", "data/large-file1.png");
         }
 
         private void addFile( String path,
@@ -855,52 +748,5 @@
             File file = new File(directory, path);
             IoUtil.write(getClass().getClassLoader().getResourceAsStream(contentFile), new FileOutputStream(file));
         }
-    }    
-
-    protected class LargeFilesProjection extends Projection {
-
-        public LargeFilesProjection( String name,
-                                     String directoryPath ) {
-            super(name, directoryPath);
-        }
-
-        @Override
-        public void testContent( Node federatedNode,
-                                 String childName ) throws RepositoryException {
-            Session session = (Session)federatedNode.getSession();
-            String path = federatedNode.getPath() + "/" + childName;
-            assertFolder(session, path, "large-file1.png");
-        }
-
-        private void assertFolder( Session session,
-                                   String path,
-                                   String... childrenNames ) throws RepositoryException {
-            Node folderNode = session.getNode(path);
-            assertThat(folderNode.getPrimaryNodeType().getName(), is("nt:folder"));
-            List<String> expectedChildren = new ArrayList<String>(Arrays.asList(childrenNames));
-
-            NodeIterator nodes = folderNode.getNodes();
-            assertEquals(expectedChildren.size(), nodes.getSize());
-            while (nodes.hasNext()) {
-                Node node = nodes.nextNode();
-                String nodeName = node.getName();
-                assertTrue(expectedChildren.contains(nodeName));
-                expectedChildren.remove(nodeName);
-            }
-        }
-
-        @Override
-        public void initialize() throws IOException {
-            if (directory.exists()) FileUtil.delete(directory);
-            directory.mkdirs();
-            // Make some content ...
-            addFile("large-file1.png", "data/large-file1.png");
-        }
-
-        private void addFile( String path,
-                              String contentFile ) throws IOException {
-            File file = new File(directory, path);
-            IoUtil.write(getClass().getClassLoader().getResourceAsStream(contentFile), new FileOutputStream(file));
-        }
     }
 }