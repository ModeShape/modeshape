/*
 * ModeShape (http://www.modeshape.org)
 * See the COPYRIGHT.txt file distributed with this work for information
 * regarding copyright ownership.  Some portions may be licensed
 * to Red Hat, Inc. under one or more contributor license agreements.
 * See the AUTHORS.txt file in the distribution for a full listing of 
 * individual contributors.
 *
 * ModeShape is free software. Unless otherwise indicated, all code in ModeShape
 * is licensed to you under the terms of the GNU Lesser General Public License as
 * published by the Free Software Foundation; either version 2.1 of
 * the License, or (at your option) any later version.
 * 
 * ModeShape is distributed in the hope that it will be useful,
 * but WITHOUT ANY WARRANTY; without even the implied warranty of
 * MERCHANTABILITY or FITNESS FOR A PARTICULAR PURPOSE. See the GNU
 * Lesser General Public License for more details.
 *
 * You should have received a copy of the GNU Lesser General Public
 * License along with this software; if not, write to the Free
 * Software Foundation, Inc., 51 Franklin St, Fifth Floor, Boston, MA
 * 02110-1301 USA, or see the FSF site: http://www.fsf.org.
 */
package org.modeshape.jcr.security;

import static org.hamcrest.core.Is.is;
import static org.hamcrest.core.IsNull.notNullValue;
import static org.junit.Assert.assertEquals;
import static org.junit.Assert.assertThat;
import static org.junit.Assert.assertTrue;
import static org.junit.Assert.fail;
import java.security.AccessControlException;
import java.security.Principal;
import javax.jcr.AccessDeniedException;
import javax.jcr.ImportUUIDBehavior;
import javax.jcr.Node;
import javax.jcr.PathNotFoundException;
import javax.jcr.RepositoryException;
import javax.jcr.Session;
import javax.jcr.UnsupportedRepositoryOperationException;
import javax.jcr.security.AccessControlList;
import javax.jcr.security.AccessControlManager;
import javax.jcr.security.AccessControlPolicyIterator;
import javax.jcr.security.Privilege;
import org.hamcrest.Matcher;
import org.hamcrest.core.IsNull;
import org.junit.AfterClass;
import org.junit.Before;
import org.junit.BeforeClass;
import org.junit.Test;
import org.modeshape.common.FixFor;
import org.modeshape.jcr.MultiUseAbstractTest;
import org.modeshape.jcr.security.acl.Privileges;

public class AccessControlManagerTest extends MultiUseAbstractTest {

    private AccessControlManager acm;
    private Privileges privileges;

    @BeforeClass
    public static final void beforeAll() throws Exception {
        MultiUseAbstractTest.beforeAll();

        // Import the node types and the data ...
        registerNodeTypes("cars.cnd");
        importContent("/", "io/cars-system-view-with-uuids.xml", ImportUUIDBehavior.IMPORT_UUID_COLLISION_THROW);

        setPolicy("/Cars/Luxury/Cadillac DTS", Privilege.JCR_READ, Privilege.JCR_WRITE, Privilege.JCR_MODIFY_ACCESS_CONTROL);
        setPolicy("/Cars/Luxury/", Privilege.JCR_READ, Privilege.JCR_MODIFY_ACCESS_CONTROL);
        setPolicy("/Cars/Sports/", Privilege.JCR_READ, Privilege.JCR_WRITE, Privilege.JCR_MODIFY_ACCESS_CONTROL);
        setPolicy("/Cars/Utility/Ford F-150/", Privilege.JCR_MODIFY_ACCESS_CONTROL, Privilege.JCR_READ_ACCESS_CONTROL);
        setPolicy("/Cars/Utility/", Privilege.JCR_READ_ACCESS_CONTROL);

    }

    @AfterClass
    public static final void afterAll() throws Exception {
        MultiUseAbstractTest.afterAll();
    }

    @Override
    @Before
    public void beforeEach() throws Exception {
        super.beforeEach();
        acm = session.getAccessControlManager();
        privileges = new Privileges(session);
    }

    @Test
    public void testSecondSession() throws Exception {
        Session session2 = session.getRepository().login();
        session2.logout();
    }

    @Test
    public void shouldObtainAccessControlManager() throws Exception {
        assertTrue(acm != null);
        Matcher<AccessControlManager> m = IsNull.notNullValue();
        m.matches(session.getAccessControlManager());
    }

    @Test
    public void testGetSupportedPrivileges() throws Exception {
        Privilege[] permissions = acm.getSupportedPrivileges("/");
        assertEquals(privileges.listOfSupported().length, permissions.length);
    }

    @Test
    public void testPrivilegeForName() throws Exception {
        Privilege p = acm.privilegeFromName(Privilege.JCR_ALL);
        assertEquals("jcr:all", p.getName());
    }

    // --------------- Testing access list -------------------------------------/
    @Test
    public void shouldHaveReadPrivilege() throws Exception {
        Privilege[] privileges = acm.getPrivileges("/Cars/Luxury");
        assertEquals("jcr:read", privileges[0].getName());
    }

    @Test
    public void shoudlHaveReadWritePrivilege() throws Exception {
        Privilege[] privileges = acm.getPrivileges("/Cars/Luxury/Cadillac DTS");
        assertTrue(contains("jcr:read", privileges));
        assertTrue(contains("jcr:write", privileges));
    }

    @Test
    public void shoudlDeriveAccessList() throws Exception {
        Privilege[] privileges = acm.getPrivileges("/Cars/Luxury/Lexus IS350");
        assertEquals("jcr:read", privileges[0].getName());
    }

    @Test
    public void shoudlGrantAllPermissions() throws Exception {
        Privilege[] privileges = acm.getPrivileges("/Cars/Hybrid");
        assertTrue(contains("jcr:all", privileges));
    }

    @Test
    public void shouldGrantAdd() throws Exception {
        Node sports = session.getNode("/Cars/Sports");
        try {
            sports.addNode("Chevrolet Camaro", "car:Car");
        } catch (AccessDeniedException e) {
            fail("Should grant add");
        }
    }

    @Test
    public void shouldDenyAdd() throws RepositoryException {
        Node luxury = session.getNode("/Cars/Luxury");
        try {
            luxury.addNode("Cadillac Flitwood", "car:Car");
            fail("Should deny add node");
        } catch (AccessDeniedException e) {
            System.out.println("Hide exception");
        } catch (AccessControlException e) {
            System.out.println("Hide exception");
        }
    }

    @Test
    public void shouldGrantModify() throws RepositoryException {
        Node infinity = session.getNode("/Cars/Sports/Infiniti G37");
        try {
            infinity.setProperty("car:msrp", "$34,901");
        } catch (AccessDeniedException e) {
            fail("Should grant modification");
        }
    }

    @Test
    public void shouldDenyModify() throws RepositoryException {
        Node car = session.getNode("/Cars/Luxury/Lexus IS350");
        try {
            car.setProperty("car:msrp", "$34,901");
            fail("Should deny modification");
        } catch (AccessDeniedException e) {
        }
    }

    @Test
    public void shouldGrantRemove() throws RepositoryException {
        Node car = session.getNode("/Cars/Sports/Infiniti G37");
        try {
            car.remove();
        } catch (AccessDeniedException e) {
            fail("Should grant remove operation");
        }
    }

    @Test
    public void shouldDenyRemove() throws RepositoryException {
        Node car = session.getNode("/Cars/Luxury/Lexus IS350");
        try {
            car.remove();
            fail("Should deny remove operation");
        } catch (AccessDeniedException e) {
        } catch (AccessControlException e) {
        }
    }

    @Test
    public void shoudlDenyRemove2() throws RepositoryException {
        Node car = session.getNode("/Cars/Luxury/Cadillac DTS");
        try {
            car.remove();
            fail("Should deny remove operation: Parent node has no privilege to remove child node");
        } catch (AccessDeniedException e) {
        } catch (AccessControlException e) {
        } catch (Exception e) {
            e.printStackTrace();
        }
    }

    @Test
    public void shouldAllowSetPolicy() throws RepositoryException {
        setPolicy("/Cars/Utility/Ford F-150", Privilege.JCR_ALL);
    }

    @Test
    public void shouldDenySetPolicy() throws RepositoryException {
        try {
            setPolicy("/Cars/Utility", Privilege.JCR_ALL);
            fail("Should deny access list modification");
        } catch (AccessDeniedException e) {
        }
    }

    // @Test
    public void shouldRemovePolicy() throws RepositoryException {
        acm.removePolicy("/Cars/Utility/Ford F-150", null);
        Privilege[] privileges = acm.getPrivileges("/Cars/Utility/Ford F-150");
        assertEquals(Privilege.JCR_ALL, privileges[0].getName());
    }

    // -------------------- Testing access control api ---
    @Test
    public void onlyAccessControlAPIAllowsRemoveACL() throws Exception {
        Node node = session.getNode("/Cars/Luxury/mode:acl");
        assertThat(node, is(notNullValue()));
        try {
            node.remove();
            fail("Only Access Control API allows modification");
        } catch (Exception e) {
        }
    }

    @Test
    public void onlyAccessControlAPIAllowsAddACL() throws Exception {
        Node node = session.getNode("/Cars/Hybrid");
        assertThat(node, is(notNullValue()));
        try {
            node.addMixin("mix:accessControllable");
            Node acl = node.addNode("mode:acl", "mode:Acl");
            acl.addNode("test", "mode:Permission");
            fail("Only Access Control API allows modification");
        } catch (RepositoryException e) {
        }
    }

    @Test
    public void shouldNotDependFromContentPermissions() throws Exception {
        setPolicy("/Cars/Luxury/Bentley Continental", Privilege.JCR_WRITE);
    }

    @Test
    @FixFor( "MODE-2036" )
    public void shouldDenyAccessChildNode() throws Exception {
        Node root = session.getRootNode();
        Node truks = root.addNode("truks");
        session.save();

        AccessControlManager acm = session.getAccessControlManager();
        Privilege[] privileges = new Privilege[] {acm.privilegeFromName(Privilege.JCR_ALL)};

        AccessControlList acl;
        AccessControlPolicyIterator it = acm.getApplicablePolicies(truks.getPath());
        if (it.hasNext()) {
            acl = (AccessControlList)it.nextAccessControlPolicy();
        } else {
            acl = (AccessControlList)acm.getPolicies(truks.getPath())[0];
        }
        acl.addAccessControlEntry(SimplePrincipal.newInstance("Admin"), privileges);

        acm.setPolicy(truks.getPath(), acl);
        session.save();

        try {
            root.getNode("truks");
            fail("Access list should deny access");
        } catch (AccessControlException e) {
        }
    }

    @Test
    public void shouldAllowAccessUsingRole() throws Exception {
        Node root = session.getRootNode();
        Node truks = root.addNode("tractors");
        session.save();
        
        AccessControlManager acm = session.getAccessControlManager();
        Privilege[] privileges = new Privilege[]{acm.privilegeFromName(Privilege.JCR_ALL)};
        

        AccessControlList acl;
        AccessControlPolicyIterator it = acm.getApplicablePolicies(truks.getPath());
        if (it.hasNext()) {
            acl = (AccessControlList)it.nextAccessControlPolicy();
        } else {
            acl = (AccessControlList)acm.getPolicies(truks.getPath())[0];
        }
        acl.addAccessControlEntry(SimplePrincipal.newInstance("admin"), privileges);

        acm.setPolicy(truks.getPath(), acl);
        session.save();
        
        Node node = root.getNode("tractors");
    }
    
<<<<<<< HEAD
=======
    @Test
    public void shouldAllowRead() throws Exception {
        Node root = session.getRootNode();
        Node aircraft = root.addNode("aircraft");
        
        
        AccessControlList acl2 = getACL("/aircraft");
        acl2.addAccessControlEntry(SimplePrincipal.newInstance("Admin"), new Privilege[]{acm.privilegeFromName(Privilege.JCR_ALL)});
        acl2.addAccessControlEntry(SimplePrincipal.newInstance("anonymous"), new Privilege[]{acm.privilegeFromName(Privilege.JCR_READ)});

        acm.setPolicy("/aircraft", acl2);

        AccessControlList acl = getACL("/");
        acl.addAccessControlEntry(SimplePrincipal.newInstance("Admin"), new Privilege[]{acm.privilegeFromName(Privilege.JCR_ALL)});
        acl.addAccessControlEntry(SimplePrincipal.newInstance("anonymous"), new Privilege[]{acm.privilegeFromName(Privilege.JCR_READ)});

        acm.setPolicy("/", acl);
        
        session.save();
        
        root = session.getRootNode();
        aircraft = root.getNode("aircraft");
    }
    // -------------------------------

>>>>>>> fb129d64
    @Test
    public void testGetApplicablePolicies() throws Exception {
        AccessControlList acl = (AccessControlList)acm.getApplicablePolicies("/Cars").nextAccessControlPolicy();
        assertTrue(acl != null);
    }

    private static void setPolicy( String path,
                                   String... privileges ) throws UnsupportedRepositoryOperationException, RepositoryException {
        AccessControlManager acm = session.getAccessControlManager();

        Privilege[] permissions = new Privilege[privileges.length];
        for (int i = 0; i < privileges.length; i++) {
            permissions[i] = acm.privilegeFromName(privileges[i]);
        }

        AccessControlList acl = null;
        AccessControlPolicyIterator it = acm.getApplicablePolicies(path);
        if (it.hasNext()) {
            acl = (AccessControlList)it.nextAccessControlPolicy();
        } else {
            acl = (AccessControlList)acm.getPolicies(path)[0];
        }
        acl.addAccessControlEntry(SimplePrincipal.newInstance("anonymous"), permissions);

        acm.setPolicy(path, acl);
        session.save();
    }
    
    private AccessControlList getACL(String path) throws Exception {
        AccessControlPolicyIterator it = acm.getApplicablePolicies(path);
        if (it.hasNext()) {
            return (AccessControlList)it.nextAccessControlPolicy();
        } else {
            return (AccessControlList)acm.getPolicies(path)[0];
        }
    }
    
    private boolean contains( String name,
                              Privilege[] privileges ) {
        for (int i = 0; i < privileges.length; i++) {
            if (name.equals(privileges[i].getName())) {
                return true;
            }
        }
        return false;
    }

}<|MERGE_RESOLUTION|>--- conflicted
+++ resolved
@@ -319,8 +319,6 @@
         Node node = root.getNode("tractors");
     }
     
-<<<<<<< HEAD
-=======
     @Test
     public void shouldAllowRead() throws Exception {
         Node root = session.getRootNode();
@@ -346,7 +344,6 @@
     }
     // -------------------------------
 
->>>>>>> fb129d64
     @Test
     public void testGetApplicablePolicies() throws Exception {
         AccessControlList acl = (AccessControlList)acm.getApplicablePolicies("/Cars").nextAccessControlPolicy();
