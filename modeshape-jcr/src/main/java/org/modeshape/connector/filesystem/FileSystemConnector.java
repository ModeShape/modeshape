--- conflicted
+++ resolved
@@ -24,11 +24,6 @@
 package org.modeshape.connector.filesystem;
 
 import java.io.BufferedOutputStream;
-<<<<<<< HEAD
-=======
-import java.io.BufferedReader;
-import java.io.ByteArrayOutputStream;
->>>>>>> 56673459
 import java.io.File;
 import java.io.FileOutputStream;
 import java.io.FilenameFilter;
@@ -178,14 +173,6 @@
     private int pageSize = 20;
 
     /**
-<<<<<<< HEAD
-=======
-     * The size in bytes to be used calculate the hash in bookend mode at the beginning and end of the file
-     */
-    private int minAltHashFileSize = 1024;
-
-    /**
->>>>>>> 56673459
      * The {@link FilenameFilter} implementation that is instantiated in the
      * {@link #initialize(NamespaceRegistry, NodeTypeManager)} method.
      */
@@ -215,21 +202,8 @@
      */
     private boolean contentBasedSha1 = true;
 
-<<<<<<< HEAD
     private NamespaceRegistry registry;
 
-=======
-    /**
-     * The factory that creates the BinaryKey. Configured by binaryKeyMode 
-     */
-    private BinaryKeyFactory binaryKeyFactory;
-    
-    /**
-     * A string that tells how to compute the hash used in the BinaryKey.  Options "streaming" (Default), "bookend", openssl 
-     */
-    private String binaryKeyMode;
-    
->>>>>>> 56673459
     @Override
     public void initialize( NamespaceRegistry registry,
                             NodeTypeManager nodeTypeManager ) throws RepositoryException, IOException {
@@ -269,12 +243,6 @@
             setExtraPropertiesStore(new NoExtraPropertiesStorage(this));
         }
         // otherwise use the default extra properties storage
-<<<<<<< HEAD
-=======
-
-        binaryKeyFactory = new BinaryKeyFactory();
- 
->>>>>>> 56673459
     }
 
     /**
@@ -776,83 +744,4 @@
         }
         return newFolderWriter(parentId, folder, pageKey.getOffsetInt()).document();
     }
-<<<<<<< HEAD
-=======
-
-    public class BinaryKeyFactory {
-        
-        public BinaryKey createKey ( File file ) throws IOException, NoSuchAlgorithmException {
-            BinaryKey binaryKey = null;
-            if (binaryKeyMode==null) {
-                binaryKey = streaming(file);
-            } else if ("streaming".equals(binaryKeyMode)) {
-                binaryKey = streaming(file);
-            } else if ("openssl".equals(binaryKeyMode)) {
-                binaryKey = openssl(file);
-            } else if ("bookend".equals(binaryKeyMode)) {
-                binaryKey = bookend(file);
-            } else {
-                binaryKey = streaming(file);
-            }
-            return binaryKey;
-        }
-        
-        protected BinaryKey streaming(File file) throws IOException, NoSuchAlgorithmException {
-            byte[] sha1 = SecureHash.getHash(Algorithm.SHA_1, file);
-            BinaryKey key = new BinaryKey(sha1);
-            log().trace("SHA-1 of '{0}' = {1} computed using internal SecureHash", file, key);
-            return key;
-        }
-        
-        protected BinaryKey openssl(File file) throws IOException, NoSuchAlgorithmException {
-            Runtime rt = Runtime.getRuntime();
-            String cmd = "openssl dgst -sha1 " + file.getPath();
-            Process pr = rt.exec(cmd);
-            BufferedReader input = new BufferedReader(new InputStreamReader(pr.getInputStream()));
-            String s = input.readLine();
-            String sha1 = "";
-            if (!s.startsWith("SHA1")) {
-                log().info("error using openssl, trying securehash ");
-                byte[] sha1bytes = SecureHash.getHash(Algorithm.SHA_1, file);
-                sha1 = SecureHash.asHexString(sha1bytes);
-            } else {
-                sha1 = s.substring(s.lastIndexOf(" ") + 1);
-            }
-            BinaryKey key = new BinaryKey(sha1);
-            log().trace("SHA-1 of '{0}' = {1} computed using: {2}", file, key, cmd);
-            return key;
-        }
-        
-        protected BinaryKey bookend(File file) throws IOException, NoSuchAlgorithmException{
-            long filelength = file.length();
-            if (minAltHashFileSize < 1024) {
-                minAltHashFileSize = 1024;
-            }
-            byte[] sha1 = null;
-            if (filelength <= (minAltHashFileSize*2)) {
-                log().trace("small file, overriding bookend hash");
-                sha1 = SecureHash.getHash(Algorithm.SHA_1, file);
-            } else {
-                byte[] beginning = new byte[minAltHashFileSize];
-                byte[] ending = new byte[minAltHashFileSize];
-                byte[] concat = new byte[(minAltHashFileSize*2)];
-                RandomAccessFile raf = new RandomAccessFile(file, "r");
-                raf.seek(0);
-                raf.read(beginning,0,minAltHashFileSize);
-                raf.seek(filelength-minAltHashFileSize);
-                raf.read(ending,0,minAltHashFileSize);
-                ByteArrayOutputStream outputStream = new ByteArrayOutputStream();
-                outputStream.write(beginning);
-                outputStream.write(ending);
-                concat = outputStream.toByteArray();
-                sha1 = SecureHash.getHash(Algorithm.SHA_1,concat);
-            }
-            BinaryKey key = new BinaryKey(sha1);
-            log().trace("SHA-1 of '{0}' = {1} computed using internal SecureHash", file, key);
-            return key;
-            
-        }
-    }
-
->>>>>>> 56673459
 }