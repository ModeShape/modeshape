--- conflicted
+++ resolved
@@ -530,13 +530,6 @@
 
         public List<MimeTypeDetectorConfig> getMimeTypeDetectors() {
             List<MimeTypeDetectorConfig> detectors = new ArrayList<MimeTypeDetectorConfig>();
-<<<<<<< HEAD
-=======
-            Graph graph = Graph.create(configurationRepository.getRepositorySource(), context);
-            Path pathToSequencersNode = context.getValueFactories()
-                                               .getPathFactory()
-                                               .create(configurationRepository.getPath(), ModeShapeLexicon.MIME_TYPE_DETECTORS);
->>>>>>> 1528606d
             try {
                 Set<Name> skipProperties = new HashSet<Name>();
                 skipProperties.add(ModeShapeLexicon.READABLE_NAME);
@@ -584,13 +577,7 @@
 
         public List<TextExtractorConfig> getTextExtractors() {
             List<TextExtractorConfig> extractors = new ArrayList<TextExtractorConfig>();
-            Graph graph = Graph.create(configurationRepository.getRepositorySource(), context);
-            Path pathToSequencersNode = context.getValueFactories()
-                                               .getPathFactory()
-                                               .create(configurationRepository.getPath(), ModeShapeLexicon.TEXT_EXTRACTORS);
             try {
-                Subgraph subgraph = graph.getSubgraphOfDepth(2).at(pathToSequencersNode);
-
                 Set<Name> skipProperties = new HashSet<Name>();
                 skipProperties.add(ModeShapeLexicon.READABLE_NAME);
                 skipProperties.add(ModeShapeLexicon.DESCRIPTION);
@@ -602,7 +589,14 @@
                 skipNamespaces.add(JcrNtLexicon.Namespace.URI);
                 skipNamespaces.add(JcrMixLexicon.Namespace.URI);
 
-                for (Location detectorLocation : subgraph.getRoot().getChildren()) {
+                Subgraph subgraph = subgraph(false);
+                Node extractorsNode = subgraph.getNode(ModeShapeLexicon.TEXT_EXTRACTORS);
+                if (extractorsNode == null) {
+                    // no extractors defined ...
+                    return extractors;
+                }
+
+                for (Location detectorLocation : extractorsNode.getChildren()) {
                     Node node = subgraph.getNode(detectorLocation);
                     String name = stringValueOf(node, ModeShapeLexicon.READABLE_NAME);
                     if (name == null) name = stringValueOf(node);
@@ -630,13 +624,6 @@
         }
 
         public ClusteringConfig getClusteringConfiguration() {
-<<<<<<< HEAD
-=======
-            Graph graph = Graph.create(configurationRepository.getRepositorySource(), context);
-            Path pathToClusteringNode = context.getValueFactories()
-                                               .getPathFactory()
-                                               .create(configurationRepository.getPath(), ModeShapeLexicon.CLUSTERING);
->>>>>>> 1528606d
             try {
                 Set<Name> skipProperties = new HashSet<Name>();
                 skipProperties.add(ModeShapeLexicon.DESCRIPTION);
@@ -685,13 +672,6 @@
 
         public List<SequencerConfig> getSequencingConfigurations() {
             List<SequencerConfig> configs = new ArrayList<SequencerConfig>();
-<<<<<<< HEAD
-=======
-            Graph graph = Graph.create(configurationRepository.getRepositorySource(), context);
-            Path pathToSequencersNode = context.getValueFactories()
-                                               .getPathFactory()
-                                               .create(configurationRepository.getPath(), ModeShapeLexicon.SEQUENCERS);
->>>>>>> 1528606d
             try {
                 Set<Name> skipProperties = new HashSet<Name>();
                 skipProperties.add(ModeShapeLexicon.READABLE_NAME);
